# Jason French 1.15.24

import numpy as np
from scipy.integrate import odeint
from scipy.fft import fft
from scipy.fft import rfft
import matplotlib.pyplot as plt


# Constatnts
G = 6.674e-11

# Simulation setup
samples_per_time = 10
<<<<<<< HEAD
time_steps = 100000
t = np.linspace(0, time_steps, time_steps*samples_per_time)
=======
time_steps = 100000 * 1
t = np.linspace(0, time_steps, time_steps*samples_per_time) 
>>>>>>> 122aaf47
freq = np.fft.rfftfreq(len(t), 1/samples_per_time) * 10

def one_body(IVP, t, G, M): 
    
    x, y, vx, vy = IVP

    r = np.sqrt(x**2 + y**2)

    ax = -G * M * x / r**3
    ay = -G * M * y / r**3

    return [vx, vy, ax, ay]

def two_body(IVP, t, G, M, m1, m2): 
    
    x1, y1, vx1, vy1, x2, y2, vx2, vy2 = IVP

    r1 = np.sqrt(x1**2 + y1**2) # distance of 1st body to sun
    r2 = np.sqrt(x2**2 + y2**2) # distance of 2nd body to sun
    d = np.sqrt((x1-x2)**2 + (y1-y2)**2)    # distance between 1st and 2nd body

    ax1 = (-G * M * x1 / r1**3) + (-G * m2 * (x2-x1) / d**3)
    ay1 = (-G * M * y1 / r1**3) + (-G * m2 * (y2-y1) / d**3)
    ax2 = (-G * M * x2 / r2**3) + (-G * m1 * (x1-x2) / d**3)
    ay2 = (-G * M * y2 / r2**3) + (-G * m1 * (y1-y2) / d**3)

    return [vx1, vy1, ax1, ay1, vx2, vy2, ax2, ay2]

def plot_two_body_orbit(solution):

    two_body_solution = solution

    two_body_x1 = two_body_solution[:, 0]
    two_body_y1 = two_body_solution[:, 1]
    two_body_x2 = two_body_solution[:, 4]
    two_body_y2 = two_body_solution[:, 5]

    plt.plot(two_body_x1,two_body_y1)
    plt.plot(two_body_x2,two_body_y2)
    plt.show()

def plot_fourier(solutions):

    for solution in solutions:
        values = solution[:, 0]
        fourier = np.fft.rfft(values)
        plt.plot(freq,np.abs(fourier))
    plt.show()

def plot_fourier_difference(solution_1, solution_2):

    solution_1_values = solution_1[:, 0]
    solution_2_values = solution_2[:, 0]

    solution_1_fourier = np.fft.rfft(solution_1_values)
    solution_2_fourier = np.fft.rfft(solution_2_values)

<<<<<<< HEAD
    plt.plot(freq,np.abs(solution_1_fourier), color="blue")
    plt.plot(freq,np.abs(solution_2_fourier), color="orange")
    # plt.plot(freq,np.abs(solution_1_fourier - solution_2_fourier), color="red")
    plt.plot(freq,(solution_1_fourier - solution_2_fourier), color="red")
    plt.show()

examples = [
    [1, 0, 0, np.sqrt(G*100000/1), 1.01, 0, 0, np.sqrt(G*100000/1.01), 100000, 1, 1],   # coil orbit
    [1, 0, 0, np.sqrt(G*100000/1), 1.01, 0, 0, np.sqrt(G*100000/1.01) * 0.99, 100000, 1, 1], # messier coild orbit
    [1, 0, 0, np.sqrt(G*10000/1), 1.01, 0, 0, np.sqrt(G*100000/1.01), 100000, 1, 100] # massive 2nd body
]

for example in examples: 
    x1, y1, vx1, vy1, x2, y2, vx2, vy2, m0, m1, m2 = example
    two_body_solution = odeint(two_body, [x1, y1, vx1, vy1, x2, y2, vx2, vy2], t, args=(G, m0, m1, m2))
    one_body_solution = odeint(one_body, [x1, y1, vx1, vy1], t, args=(G, m0))
    plot_two_body_orbit(two_body_solution)
    plot_fourier([two_body_solution, one_body_solution])
    plot_fourier_difference(one_body_solution, two_body_solution) 

# # one body close to sun 
# x1, y1, vx1, vy1 = [0.07, 0, 0, np.sqrt(G*m0/0.07) * 0.7]  
# solution = odeint(one_body, [x1, y1, vx1, vy1], t, args=(G, m0))
# x1 = solution[:, 0]  
# y1 = solution[:, 1]     
# s = solution[:, 0]     # 1st body x values
# fourier = np.fft.rfft(s)
# plt.plot(freq,np.abs(fourier))
# plt.title("Graph 4")
# plt.show()
# plt.plot(x1,y1)
# plt.title("Graph 4 - unstable 1 body")
# plt.show()

# # two bodies, large second mass
# m2=100
# x1, y1, vx1, vy1, x2, y2, vx2, vy2 = [1, 0, 0, np.sqrt(G*m0/1), 1.01, 0, 0, np.sqrt(G*m0/1.01)]
# solution = odeint(two_body, [x1, y1, vx1, vy1, x2, y2, vx2, vy2], t, args=(G, m0, m1, m2))
# m2=1
# x1 = solution[:, 0]
# y1 = solution[:, 1]
# x2 = solution[:, 4]
# y2 = solution[:, 5]
# s = solution[:, 0]     # 1st body x values
# fourier = np.fft.rfft(s)
# plt.plot(freq,np.abs(fourier))
# plt.title("Graph 5")
# plt.show()
# plt.plot(x1,y1)
# plt.plot(x2,y2)
# plt.title("Graph 5 - MASSIVE 2nd body")
# plt.show()

# # two bodies, minor x velocity 
# x1, y1, vx1, vy1, x2, y2, vx2, vy2 = [1, 0, 0.001, np.sqrt(G*m0/1), 2, 0, 0, np.sqrt(G*m0/2)]
# solution = odeint(two_body, [x1, y1, vx1, vy1, x2, y2, vx2, vy2], t, args=(G, m0, m1, m2))
# x1 = solution[:, 0]
# y1 = solution[:, 1]
# x2 = solution[:, 4]
# y2 = solution[:, 5]
# s = solution[:, 0]     # 1st body x values
# fourier = np.fft.rfft(s)
# plt.plot(freq,np.abs(fourier))
# plt.title("Graph 6")
# plt.show()
# plt.plot(x1,y1)
# plt.plot(x2,y2)
# plt.title("Graph 6 - threw some vx in there")
# plt.show()

# # two bodies, massive 1st body 
# m1=1000
# x1, y1, vx1, vy1, x2, y2, vx2, vy2 = [1, 0, 0, np.sqrt(G*m0/1), 1.5, 0, 0, np.sqrt(G*m0/2)]
# solution = odeint(two_body, [x1, y1, vx1, vy1, x2, y2, vx2, vy2], t, args=(G, m0, m1, m2))
# x1 = solution[:, 0]
# y1 = solution[:, 1]
# x2 = solution[:, 4]
# y2 = solution[:, 5]
# s = solution[:, 0]     # 1st body x values
# fourier = np.fft.rfft(s)
# plt.plot(freq,np.abs(fourier))
# plt.title("Graph 7")
# plt.show()
# plt.plot(x1,y1)
# plt.plot(x2,y2)
# plt.title("Graph 7 - loooooow taaaaper faaaade ahh 1st body")
# plt.show()

# # two bodies, (less) massive 1st body 
# m1=100
# x1, y1, vx1, vy1, x2, y2, vx2, vy2 = [1, 0, 0, np.sqrt(G*m0/1), 1.1, 0, 0, np.sqrt(G*m0/1.1)]
# solution = odeint(two_body, [x1, y1, vx1, vy1, x2, y2, vx2, vy2], t, args=(G, m0, m1, m2))
# x1 = solution[:, 0]
# y1 = solution[:, 1]
# x2 = solution[:, 4]
# y2 = solution[:, 5]
# s = solution[:, 0]     # 1st body x values
# fourier = np.fft.rfft(s)
# plt.plot(freq,np.abs(fourier))
# plt.title("Graph 8")
# plt.show()
# plt.plot(x1,y1)
# plt.plot(x2,y2)
# plt.title("Graph 8 - (less) massive 1st body")
# plt.show()

# # two bodies travelling opposite directions
# m1=1
# x1, y1, vx1, vy1, x2, y2, vx2, vy2 = [1, 0, 0, np.sqrt(G*m0/1), -1.01, 0, 0, np.sqrt(G*m0/1.01)]
# solution = odeint(two_body, [x1, y1, vx1, vy1, x2, y2, vx2, vy2], t, args=(G, m0, m1, m2))
# x1 = solution[:, 0]
# y1 = solution[:, 1]
# x2 = solution[:, 4]
# y2 = solution[:, 5]
# s = solution[:, 0]     # 1st body x values
# fourier = np.fft.rfft(s)
# plt.plot(freq,np.abs(fourier))
# plt.title("Graph 9")
# plt.show()
# plt.plot(x1,y1)
# plt.plot(x2,y2)
# plt.title("Graph 9 - opposite direction orbits")
# plt.show()

=======
    max_frequency = int(0.02 * time_steps / samples_per_time)
    truncated_range = freq[:max_frequency]

    plt.plot(truncated_range,np.abs(solution_1_fourier)[:max_frequency], color="blue", label="theoretical orbit")
    plt.plot(truncated_range,np.abs(solution_2_fourier)[:max_frequency], color="orange", label="actual orbit")
    # plt.plot(truncated_range,np.abs(solution_1_fourier - solution_2_fourier), color="red")
    plt.plot(truncated_range,(solution_1_fourier - solution_2_fourier)[:max_frequency], color="red", label="real difference")
    plt.plot(truncated_range,(solution_1_fourier - solution_2_fourier)[:max_frequency] * -1j, color="black", label="imaginary difference")
    plt.title("Difference in theoretical and observed")
    plt.legend()
    # plt.show()

examples = [
    # [1, 0, 0, np.sqrt(G*100000/1), 1.01, 0, 0, np.sqrt(G*100000/1.01), 100000, 1, 1],   # coil orbit
    # [1, 0, 0, np.sqrt(G*100000/1), 1.01, 0, 0, np.sqrt(G*100000/1.01) * 0.99, 100000, 1, 1], # messier coild orbit
    # [1, 0, 0, np.sqrt(G*10000/1), 1.01, 0, 0, np.sqrt(G*100000/1.01), 100000, 1, 100], # massive 2nd body
    [1, 0, 0.001, np.sqrt(G*100000/1), 2, 0, 0, np.sqrt(G*100000/2), 100000, 1, 1], # two bodies, minor x velocity 
    [1, 0, 0.001, np.sqrt(G*100000/1), 2, 0, 0, np.sqrt(G*100000/2), 100000, 1, 2], 
    [1, 0, 0.001, np.sqrt(G*100000/1), 2, 0, 0, np.sqrt(G*100000/2), 100000, 1, 5],
    # [1, 0, 0, np.sqrt(G*100000/1), 1.5, 0, 0, np.sqrt(G*100000/2), 100000, 1000, 1], # two bodies, massive 1st body
    # [1, 0, 0, np.sqrt(G*100000/1), 1.1, 0, 0, np.sqrt(G*100000/1.1), 100000, 100, 1], # two bodies, (less) massive 1st body 
    # [1, 0, 0, np.sqrt(G*100000/1), -1.01, 0, 0, np.sqrt(G*100000/1.01), 10000, 1, 1], # two bodies travelling opposite directions
]

fig = plt.figure(figsize=(8,6))

for i in range(len(examples)): 
    plt.subplot(len(examples), 1, i+1)
    x1, y1, vx1, vy1, x2, y2, vx2, vy2, m0, m1, m2 = examples[i]
    two_body_solution = odeint(two_body, [x1, y1, vx1, vy1, x2, y2, vx2, vy2], t, args=(G, m0, m1, m2))
    one_body_solution = odeint(one_body, [x1, y1, vx1, vy1], t, args=(G, m0))
    # plot_two_body_orbit(two_body_solution)
    plot_fourier_difference(one_body_solution, two_body_solution) 
plt.tight_layout()
plt.show()

>>>>>>> 122aaf47
<|MERGE_RESOLUTION|>--- conflicted
+++ resolved
@@ -1,241 +1,108 @@
-# Jason French 1.15.24
-
-import numpy as np
-from scipy.integrate import odeint
-from scipy.fft import fft
-from scipy.fft import rfft
-import matplotlib.pyplot as plt
-
-
-# Constatnts
-G = 6.674e-11
-
-# Simulation setup
-samples_per_time = 10
-<<<<<<< HEAD
-time_steps = 100000
-t = np.linspace(0, time_steps, time_steps*samples_per_time)
-=======
-time_steps = 100000 * 1
-t = np.linspace(0, time_steps, time_steps*samples_per_time) 
->>>>>>> 122aaf47
-freq = np.fft.rfftfreq(len(t), 1/samples_per_time) * 10
-
-def one_body(IVP, t, G, M): 
-    
-    x, y, vx, vy = IVP
-
-    r = np.sqrt(x**2 + y**2)
-
-    ax = -G * M * x / r**3
-    ay = -G * M * y / r**3
-
-    return [vx, vy, ax, ay]
-
-def two_body(IVP, t, G, M, m1, m2): 
-    
-    x1, y1, vx1, vy1, x2, y2, vx2, vy2 = IVP
-
-    r1 = np.sqrt(x1**2 + y1**2) # distance of 1st body to sun
-    r2 = np.sqrt(x2**2 + y2**2) # distance of 2nd body to sun
-    d = np.sqrt((x1-x2)**2 + (y1-y2)**2)    # distance between 1st and 2nd body
-
-    ax1 = (-G * M * x1 / r1**3) + (-G * m2 * (x2-x1) / d**3)
-    ay1 = (-G * M * y1 / r1**3) + (-G * m2 * (y2-y1) / d**3)
-    ax2 = (-G * M * x2 / r2**3) + (-G * m1 * (x1-x2) / d**3)
-    ay2 = (-G * M * y2 / r2**3) + (-G * m1 * (y1-y2) / d**3)
-
-    return [vx1, vy1, ax1, ay1, vx2, vy2, ax2, ay2]
-
-def plot_two_body_orbit(solution):
-
-    two_body_solution = solution
-
-    two_body_x1 = two_body_solution[:, 0]
-    two_body_y1 = two_body_solution[:, 1]
-    two_body_x2 = two_body_solution[:, 4]
-    two_body_y2 = two_body_solution[:, 5]
-
-    plt.plot(two_body_x1,two_body_y1)
-    plt.plot(two_body_x2,two_body_y2)
-    plt.show()
-
-def plot_fourier(solutions):
-
-    for solution in solutions:
-        values = solution[:, 0]
-        fourier = np.fft.rfft(values)
-        plt.plot(freq,np.abs(fourier))
-    plt.show()
-
-def plot_fourier_difference(solution_1, solution_2):
-
-    solution_1_values = solution_1[:, 0]
-    solution_2_values = solution_2[:, 0]
-
-    solution_1_fourier = np.fft.rfft(solution_1_values)
-    solution_2_fourier = np.fft.rfft(solution_2_values)
-
-<<<<<<< HEAD
-    plt.plot(freq,np.abs(solution_1_fourier), color="blue")
-    plt.plot(freq,np.abs(solution_2_fourier), color="orange")
-    # plt.plot(freq,np.abs(solution_1_fourier - solution_2_fourier), color="red")
-    plt.plot(freq,(solution_1_fourier - solution_2_fourier), color="red")
-    plt.show()
-
-examples = [
-    [1, 0, 0, np.sqrt(G*100000/1), 1.01, 0, 0, np.sqrt(G*100000/1.01), 100000, 1, 1],   # coil orbit
-    [1, 0, 0, np.sqrt(G*100000/1), 1.01, 0, 0, np.sqrt(G*100000/1.01) * 0.99, 100000, 1, 1], # messier coild orbit
-    [1, 0, 0, np.sqrt(G*10000/1), 1.01, 0, 0, np.sqrt(G*100000/1.01), 100000, 1, 100] # massive 2nd body
-]
-
-for example in examples: 
-    x1, y1, vx1, vy1, x2, y2, vx2, vy2, m0, m1, m2 = example
-    two_body_solution = odeint(two_body, [x1, y1, vx1, vy1, x2, y2, vx2, vy2], t, args=(G, m0, m1, m2))
-    one_body_solution = odeint(one_body, [x1, y1, vx1, vy1], t, args=(G, m0))
-    plot_two_body_orbit(two_body_solution)
-    plot_fourier([two_body_solution, one_body_solution])
-    plot_fourier_difference(one_body_solution, two_body_solution) 
-
-# # one body close to sun 
-# x1, y1, vx1, vy1 = [0.07, 0, 0, np.sqrt(G*m0/0.07) * 0.7]  
-# solution = odeint(one_body, [x1, y1, vx1, vy1], t, args=(G, m0))
-# x1 = solution[:, 0]  
-# y1 = solution[:, 1]     
-# s = solution[:, 0]     # 1st body x values
-# fourier = np.fft.rfft(s)
-# plt.plot(freq,np.abs(fourier))
-# plt.title("Graph 4")
-# plt.show()
-# plt.plot(x1,y1)
-# plt.title("Graph 4 - unstable 1 body")
-# plt.show()
-
-# # two bodies, large second mass
-# m2=100
-# x1, y1, vx1, vy1, x2, y2, vx2, vy2 = [1, 0, 0, np.sqrt(G*m0/1), 1.01, 0, 0, np.sqrt(G*m0/1.01)]
-# solution = odeint(two_body, [x1, y1, vx1, vy1, x2, y2, vx2, vy2], t, args=(G, m0, m1, m2))
-# m2=1
-# x1 = solution[:, 0]
-# y1 = solution[:, 1]
-# x2 = solution[:, 4]
-# y2 = solution[:, 5]
-# s = solution[:, 0]     # 1st body x values
-# fourier = np.fft.rfft(s)
-# plt.plot(freq,np.abs(fourier))
-# plt.title("Graph 5")
-# plt.show()
-# plt.plot(x1,y1)
-# plt.plot(x2,y2)
-# plt.title("Graph 5 - MASSIVE 2nd body")
-# plt.show()
-
-# # two bodies, minor x velocity 
-# x1, y1, vx1, vy1, x2, y2, vx2, vy2 = [1, 0, 0.001, np.sqrt(G*m0/1), 2, 0, 0, np.sqrt(G*m0/2)]
-# solution = odeint(two_body, [x1, y1, vx1, vy1, x2, y2, vx2, vy2], t, args=(G, m0, m1, m2))
-# x1 = solution[:, 0]
-# y1 = solution[:, 1]
-# x2 = solution[:, 4]
-# y2 = solution[:, 5]
-# s = solution[:, 0]     # 1st body x values
-# fourier = np.fft.rfft(s)
-# plt.plot(freq,np.abs(fourier))
-# plt.title("Graph 6")
-# plt.show()
-# plt.plot(x1,y1)
-# plt.plot(x2,y2)
-# plt.title("Graph 6 - threw some vx in there")
-# plt.show()
-
-# # two bodies, massive 1st body 
-# m1=1000
-# x1, y1, vx1, vy1, x2, y2, vx2, vy2 = [1, 0, 0, np.sqrt(G*m0/1), 1.5, 0, 0, np.sqrt(G*m0/2)]
-# solution = odeint(two_body, [x1, y1, vx1, vy1, x2, y2, vx2, vy2], t, args=(G, m0, m1, m2))
-# x1 = solution[:, 0]
-# y1 = solution[:, 1]
-# x2 = solution[:, 4]
-# y2 = solution[:, 5]
-# s = solution[:, 0]     # 1st body x values
-# fourier = np.fft.rfft(s)
-# plt.plot(freq,np.abs(fourier))
-# plt.title("Graph 7")
-# plt.show()
-# plt.plot(x1,y1)
-# plt.plot(x2,y2)
-# plt.title("Graph 7 - loooooow taaaaper faaaade ahh 1st body")
-# plt.show()
-
-# # two bodies, (less) massive 1st body 
-# m1=100
-# x1, y1, vx1, vy1, x2, y2, vx2, vy2 = [1, 0, 0, np.sqrt(G*m0/1), 1.1, 0, 0, np.sqrt(G*m0/1.1)]
-# solution = odeint(two_body, [x1, y1, vx1, vy1, x2, y2, vx2, vy2], t, args=(G, m0, m1, m2))
-# x1 = solution[:, 0]
-# y1 = solution[:, 1]
-# x2 = solution[:, 4]
-# y2 = solution[:, 5]
-# s = solution[:, 0]     # 1st body x values
-# fourier = np.fft.rfft(s)
-# plt.plot(freq,np.abs(fourier))
-# plt.title("Graph 8")
-# plt.show()
-# plt.plot(x1,y1)
-# plt.plot(x2,y2)
-# plt.title("Graph 8 - (less) massive 1st body")
-# plt.show()
-
-# # two bodies travelling opposite directions
-# m1=1
-# x1, y1, vx1, vy1, x2, y2, vx2, vy2 = [1, 0, 0, np.sqrt(G*m0/1), -1.01, 0, 0, np.sqrt(G*m0/1.01)]
-# solution = odeint(two_body, [x1, y1, vx1, vy1, x2, y2, vx2, vy2], t, args=(G, m0, m1, m2))
-# x1 = solution[:, 0]
-# y1 = solution[:, 1]
-# x2 = solution[:, 4]
-# y2 = solution[:, 5]
-# s = solution[:, 0]     # 1st body x values
-# fourier = np.fft.rfft(s)
-# plt.plot(freq,np.abs(fourier))
-# plt.title("Graph 9")
-# plt.show()
-# plt.plot(x1,y1)
-# plt.plot(x2,y2)
-# plt.title("Graph 9 - opposite direction orbits")
-# plt.show()
-
-=======
-    max_frequency = int(0.02 * time_steps / samples_per_time)
-    truncated_range = freq[:max_frequency]
-
-    plt.plot(truncated_range,np.abs(solution_1_fourier)[:max_frequency], color="blue", label="theoretical orbit")
-    plt.plot(truncated_range,np.abs(solution_2_fourier)[:max_frequency], color="orange", label="actual orbit")
-    # plt.plot(truncated_range,np.abs(solution_1_fourier - solution_2_fourier), color="red")
-    plt.plot(truncated_range,(solution_1_fourier - solution_2_fourier)[:max_frequency], color="red", label="real difference")
-    plt.plot(truncated_range,(solution_1_fourier - solution_2_fourier)[:max_frequency] * -1j, color="black", label="imaginary difference")
-    plt.title("Difference in theoretical and observed")
-    plt.legend()
-    # plt.show()
-
-examples = [
-    # [1, 0, 0, np.sqrt(G*100000/1), 1.01, 0, 0, np.sqrt(G*100000/1.01), 100000, 1, 1],   # coil orbit
-    # [1, 0, 0, np.sqrt(G*100000/1), 1.01, 0, 0, np.sqrt(G*100000/1.01) * 0.99, 100000, 1, 1], # messier coild orbit
-    # [1, 0, 0, np.sqrt(G*10000/1), 1.01, 0, 0, np.sqrt(G*100000/1.01), 100000, 1, 100], # massive 2nd body
-    [1, 0, 0.001, np.sqrt(G*100000/1), 2, 0, 0, np.sqrt(G*100000/2), 100000, 1, 1], # two bodies, minor x velocity 
-    [1, 0, 0.001, np.sqrt(G*100000/1), 2, 0, 0, np.sqrt(G*100000/2), 100000, 1, 2], 
-    [1, 0, 0.001, np.sqrt(G*100000/1), 2, 0, 0, np.sqrt(G*100000/2), 100000, 1, 5],
-    # [1, 0, 0, np.sqrt(G*100000/1), 1.5, 0, 0, np.sqrt(G*100000/2), 100000, 1000, 1], # two bodies, massive 1st body
-    # [1, 0, 0, np.sqrt(G*100000/1), 1.1, 0, 0, np.sqrt(G*100000/1.1), 100000, 100, 1], # two bodies, (less) massive 1st body 
-    # [1, 0, 0, np.sqrt(G*100000/1), -1.01, 0, 0, np.sqrt(G*100000/1.01), 10000, 1, 1], # two bodies travelling opposite directions
-]
-
-fig = plt.figure(figsize=(8,6))
-
-for i in range(len(examples)): 
-    plt.subplot(len(examples), 1, i+1)
-    x1, y1, vx1, vy1, x2, y2, vx2, vy2, m0, m1, m2 = examples[i]
-    two_body_solution = odeint(two_body, [x1, y1, vx1, vy1, x2, y2, vx2, vy2], t, args=(G, m0, m1, m2))
-    one_body_solution = odeint(one_body, [x1, y1, vx1, vy1], t, args=(G, m0))
-    # plot_two_body_orbit(two_body_solution)
-    plot_fourier_difference(one_body_solution, two_body_solution) 
-plt.tight_layout()
-plt.show()
-
->>>>>>> 122aaf47
+# Jason French 1.15.24
+
+import numpy as np
+from scipy.integrate import odeint
+from scipy.fft import fft
+from scipy.fft import rfft
+import matplotlib.pyplot as plt
+
+
+# Constatnts
+G = 6.674e-11
+
+# Simulation setup
+samples_per_time = 10
+time_steps = 100000 * 1
+t = np.linspace(0, time_steps, time_steps*samples_per_time) 
+freq = np.fft.rfftfreq(len(t), 1/samples_per_time) * 10
+
+def one_body(IVP, t, G, M): 
+    
+    x, y, vx, vy = IVP
+
+    r = np.sqrt(x**2 + y**2)
+
+    ax = -G * M * x / r**3
+    ay = -G * M * y / r**3
+
+    return [vx, vy, ax, ay]
+
+def two_body(IVP, t, G, M, m1, m2): 
+    
+    x1, y1, vx1, vy1, x2, y2, vx2, vy2 = IVP
+
+    r1 = np.sqrt(x1**2 + y1**2) # distance of 1st body to sun
+    r2 = np.sqrt(x2**2 + y2**2) # distance of 2nd body to sun
+    d = np.sqrt((x1-x2)**2 + (y1-y2)**2)    # distance between 1st and 2nd body
+
+    ax1 = (-G * M * x1 / r1**3) + (-G * m2 * (x2-x1) / d**3)
+    ay1 = (-G * M * y1 / r1**3) + (-G * m2 * (y2-y1) / d**3)
+    ax2 = (-G * M * x2 / r2**3) + (-G * m1 * (x1-x2) / d**3)
+    ay2 = (-G * M * y2 / r2**3) + (-G * m1 * (y1-y2) / d**3)
+
+    return [vx1, vy1, ax1, ay1, vx2, vy2, ax2, ay2]
+
+def plot_two_body_orbit(solution):
+
+    two_body_solution = solution
+
+    two_body_x1 = two_body_solution[:, 0]
+    two_body_y1 = two_body_solution[:, 1]
+    two_body_x2 = two_body_solution[:, 4]
+    two_body_y2 = two_body_solution[:, 5]
+
+    plt.plot(two_body_x1,two_body_y1)
+    plt.plot(two_body_x2,two_body_y2)
+    plt.show()
+
+def plot_fourier(solutions):
+
+    for solution in solutions:
+        values = solution[:, 0]
+        fourier = np.fft.rfft(values)
+        plt.plot(freq,np.abs(fourier))
+    plt.show()
+
+def plot_fourier_difference(solution_1, solution_2):
+
+    solution_1_values = solution_1[:, 0]
+    solution_2_values = solution_2[:, 0]
+
+    solution_1_fourier = np.fft.rfft(solution_1_values)
+    solution_2_fourier = np.fft.rfft(solution_2_values)
+    
+    max_frequency = int(0.02 * time_steps / samples_per_time)
+    truncated_range = freq[:max_frequency]
+
+    plt.plot(truncated_range,np.abs(solution_1_fourier)[:max_frequency], color="blue", label="theoretical orbit")
+    plt.plot(truncated_range,np.abs(solution_2_fourier)[:max_frequency], color="orange", label="actual orbit")
+    # plt.plot(truncated_range,np.abs(solution_1_fourier - solution_2_fourier), color="red")
+    plt.plot(truncated_range,(solution_1_fourier - solution_2_fourier)[:max_frequency], color="red", label="real difference")
+    plt.plot(truncated_range,(solution_1_fourier - solution_2_fourier)[:max_frequency] * -1j, color="black", label="imaginary difference")
+    plt.title("Difference in theoretical and observed")
+    plt.legend()
+    # plt.show()
+
+examples = [
+    # [1, 0, 0, np.sqrt(G*100000/1), 1.01, 0, 0, np.sqrt(G*100000/1.01), 100000, 1, 1],   # coil orbit
+    # [1, 0, 0, np.sqrt(G*100000/1), 1.01, 0, 0, np.sqrt(G*100000/1.01) * 0.99, 100000, 1, 1], # messier coild orbit
+    # [1, 0, 0, np.sqrt(G*10000/1), 1.01, 0, 0, np.sqrt(G*100000/1.01), 100000, 1, 100], # massive 2nd body
+    [1, 0, 0.001, np.sqrt(G*100000/1), 2, 0, 0, np.sqrt(G*100000/2), 100000, 1, 1], # two bodies, minor x velocity 
+    [1, 0, 0.001, np.sqrt(G*100000/1), 2, 0, 0, np.sqrt(G*100000/2), 100000, 1, 2], 
+    [1, 0, 0.001, np.sqrt(G*100000/1), 2, 0, 0, np.sqrt(G*100000/2), 100000, 1, 5],
+    # [1, 0, 0, np.sqrt(G*100000/1), 1.5, 0, 0, np.sqrt(G*100000/2), 100000, 1000, 1], # two bodies, massive 1st body
+    # [1, 0, 0, np.sqrt(G*100000/1), 1.1, 0, 0, np.sqrt(G*100000/1.1), 100000, 100, 1], # two bodies, (less) massive 1st body 
+    # [1, 0, 0, np.sqrt(G*100000/1), -1.01, 0, 0, np.sqrt(G*100000/1.01), 10000, 1, 1], # two bodies travelling opposite directions
+]
+
+fig = plt.figure(figsize=(8,6))
+
+for i in range(len(examples)): 
+    plt.subplot(len(examples), 1, i+1)
+    x1, y1, vx1, vy1, x2, y2, vx2, vy2, m0, m1, m2 = examples[i]
+    two_body_solution = odeint(two_body, [x1, y1, vx1, vy1, x2, y2, vx2, vy2], t, args=(G, m0, m1, m2))
+    one_body_solution = odeint(one_body, [x1, y1, vx1, vy1], t, args=(G, m0))
+    # plot_two_body_orbit(two_body_solution)
+    plot_fourier_difference(one_body_solution, two_body_solution) 
+plt.tight_layout()
+plt.show()